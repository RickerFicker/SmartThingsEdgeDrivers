--- conflicted
+++ resolved
@@ -49,10 +49,7 @@
 
 local RAC_DEVICE_TYPE_ID = 0x0072
 local AP_DEVICE_TYPE_ID = 0x002D
-<<<<<<< HEAD
 local FAN_DEVICE_TYPE_ID = 0x002B
-=======
->>>>>>> c36bfa70
 
 local setpoint_limit_device_field = {
   MIN_HEAT = "MIN_HEAT",
@@ -161,7 +158,6 @@
   device:subscribe()
 end
 
-<<<<<<< HEAD
 local function get_device_type(driver, device)
   for _, ep in ipairs(device.endpoints) do
     for _, dt in ipairs(ep.device_types) do
@@ -171,24 +167,6 @@
         return AP_DEVICE_TYPE_ID
       elseif dt.device_type_id == FAN_DEVICE_TYPE_ID then
         return FAN_DEVICE_TYPE_ID
-=======
-local function is_matter_rac(driver, device)
-  for _, ep in ipairs(device.endpoints) do
-    for _, dt in ipairs(ep.device_types) do
-      if dt.device_type_id == RAC_DEVICE_TYPE_ID then
-        return true
-      end
-    end
-  end
-  return false
-end
-
-local function is_matter_ap(driver, device)
-  for _, ep in ipairs(device.endpoints) do
-    for _, dt in ipairs(ep.device_types) do
-      if dt.device_type_id == AP_DEVICE_TYPE_ID then
-        return true
->>>>>>> c36bfa70
       end
     end
   end
@@ -209,17 +187,11 @@
   local device_type = get_device_type(driver, device)
   local profile_name = "thermostat"
   --Note: we have not encountered thermostats with multiple endpoints that support the Thermostat cluster
-<<<<<<< HEAD
   if device_type == RAC_DEVICE_TYPE_ID then
     log.warn_with({hub_logs=true}, "Room Air Conditioner supports only one profile")
   elseif device_type == FAN_DEVICE_TYPE_ID then
     log.warn_with({hub_logs=true}, "Fan supports only one profile")
   elseif device_type == AP_DEVICE_TYPE_ID then
-=======
-  if is_matter_rac(driver, device) then
-    log.warn_with({hub_logs=true}, "Room Air Conditioner supports only one profile")
-  elseif is_matter_ap(driver, device) then
->>>>>>> c36bfa70
     -- currently no profile switching for Air Purifier
     profile_name = "air-purifier"
     if #hepa_filter_eps > 0 and #ac_filter_eps > 0 then
